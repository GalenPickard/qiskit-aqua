--- conflicted
+++ resolved
@@ -20,21 +20,17 @@
 from .qpe.qpe import QPE
 from .qpe.phase_estimation import PhaseEstimation
 from .ae.ae import AmplitudeEstimation
-<<<<<<< HEAD
 from .simon.simon import Simon
-=======
 from .dj.deutsch_jozsa import DeutschJozsa
 from .bv.bernstein_vazirani import BernsteinVazirani
->>>>>>> b4b9cbc8
+
 
 __all__ = ['Grover',
            'IQPE',
            'QPE',
            'PhaseEstimation',
            'AmplitudeEstimation',
-<<<<<<< HEAD
-           'Simon']
-=======
+           'Simon',
            'DeutschJozsa',
-           'BernsteinVazirani']
->>>>>>> b4b9cbc8
+           'BernsteinVazirani'
+          ]