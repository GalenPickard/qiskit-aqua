# -*- coding: utf-8 -*-

# Copyright 2018 IBM.
#
# Licensed under the Apache License, Version 2.0 (the "License");
# you may not use this file except in compliance with the License.
# You may obtain a copy of the License at
#
#     http://www.apache.org/licenses/LICENSE-2.0
#
# Unless required by applicable law or agreed to in writing, software
# distributed under the License is distributed on an "AS IS" BASIS,
# WITHOUT WARRANTIES OR CONDITIONS OF ANY KIND, either express or implied.
# See the License for the specific language governing permissions and
# limitations under the License.
# =============================================================================

"""
Methods for pluggable objects discovery, registration, information
"""

import logging
import sys
import os
import pkgutil
import importlib
import inspect
import copy
from collections import namedtuple
from enum import Enum
from qiskit.aqua import AquaError
import pkg_resources

logger = logging.getLogger(__name__)

PLUGGABLES_ENTRY_POINT = 'qiskit.aqua.pluggables'


class PluggableType(Enum):
    ALGORITHM = 'algorithm'
    OPTIMIZER = 'optimizer'
    VARIATIONAL_FORM = 'variational_form'
    INITIAL_STATE = 'initial_state'
    IQFT = 'iqft'
    ORACLE = 'oracle'
    FEATURE_MAP = 'feature_map'
    MULTICLASS_EXTENSION = 'multiclass_extension'
    UNCERTAINTY_PROBLEM = 'uncertainty_problem'
    UNCERTAINTY_MODEL = 'uncertainty_model'
    INPUT = 'input'
    QFT = 'qft'
    EIGENVALUES = 'eigs'
    RECIPROCAL = 'reciprocal'


def _get_pluggables_types_dictionary():
    """
    Gets all the pluggables types
    Any new pluggable type should be added here
    """
    from qiskit.aqua.components.uncertainty_problems import UncertaintyProblem
    from qiskit.aqua.components.random_distributions import RandomDistribution
    from qiskit.aqua.components.optimizers import Optimizer
    from qiskit.aqua.algorithms.quantum_algorithm import QuantumAlgorithm
    from qiskit.aqua.components.variational_forms import VariationalForm
    from qiskit.aqua.components.initial_states import InitialState
    from qiskit.aqua.components.iqfts import IQFT
    from qiskit.aqua.components.oracles import Oracle
    from qiskit.aqua.components.feature_maps import FeatureMap
    from qiskit.aqua.components.multiclass_extensions import MulticlassExtension
    from qiskit.aqua.input import AlgorithmInput
    from qiskit.aqua.components.qfts import QFT
    from qiskit.aqua.components.eigs import Eigenvalues
    from qiskit.aqua.components.reciprocals import Reciprocal

    return {
        PluggableType.ALGORITHM: QuantumAlgorithm,
        PluggableType.OPTIMIZER: Optimizer,
        PluggableType.VARIATIONAL_FORM: VariationalForm,
        PluggableType.INITIAL_STATE: InitialState,
        PluggableType.IQFT: IQFT,
        PluggableType.ORACLE: Oracle,
        PluggableType.FEATURE_MAP: FeatureMap,
        PluggableType.MULTICLASS_EXTENSION: MulticlassExtension,
        PluggableType.UNCERTAINTY_PROBLEM: UncertaintyProblem,
        PluggableType.UNCERTAINTY_MODEL: RandomDistribution,
        PluggableType.INPUT: AlgorithmInput,
        PluggableType.QFT: QFT,
        PluggableType.EIGENVALUES: Eigenvalues,
        PluggableType.RECIPROCAL: Reciprocal
    }


<<<<<<< HEAD
_NAMES_TO_EXCLUDE = [
    '_aqua',
    '_discover',
    '_logging',
    'aqua_error',
    'operator',
    'pluggable',
    'quantum_instance',
    'optimizer',
    'variational_form',
    'initial_state',
    'iqft',
    'oracle',
    'feature_map',
    'multiclass_extension',
    'uncertainty_problem',
    'uncertainty_model',
    'univariate_uncertainty_model',
    'qft',
    'eigs',
    'reciprocal'
]

_FOLDERS_TO_EXCLUDE = [
    '__pycache__',
    'parser',
    'translators',
    'utils'
]
=======
_NAMES_TO_EXCLUDE = [os.path.basename(__file__)]

_FOLDERS_TO_EXCLUDE = ['__pycache__']
>>>>>>> 79a1b4bb

RegisteredPluggable = namedtuple(
    'RegisteredPluggable', ['name', 'cls', 'configuration'])

_REGISTERED_PLUGGABLES = {}

_DISCOVERED = False


def refresh_pluggables():
    """
    Attempts to rediscover all pluggable modules
    """
    global _REGISTERED_PLUGGABLES
    _REGISTERED_PLUGGABLES = {}
    global _DISCOVERED
    _DISCOVERED = True
    _discover_local_pluggables()
    _discover_entry_point_pluggables()
    if logger.isEnabledFor(logging.DEBUG):
        for ptype in local_pluggables_types():
            logger.debug("Found: '{}' has pluggables {} ".format(ptype.value, local_pluggables(ptype)))


def _discover_on_demand():
    """
    Attempts to discover pluggable modules, if not already discovered
    """
    global _DISCOVERED
    if not _DISCOVERED:
        _DISCOVERED = True
        _discover_local_pluggables()
        _discover_entry_point_pluggables()
        if logger.isEnabledFor(logging.DEBUG):
            for ptype in local_pluggables_types():
                logger.debug("Found: '{}' has pluggables {} ".format(ptype.value, local_pluggables(ptype)))


def _discover_entry_point_pluggables():
    """
    Discovers the pluggable modules defined by entry_points in setup
    and attempts to register them. Pluggable modules should subclass Pluggable Base classes.
    """
    for entry_point in pkg_resources.iter_entry_points(PLUGGABLES_ENTRY_POINT):
        try:
            ep = entry_point.load()
            _registered = False
            for pluggable_type, c in _get_pluggables_types_dictionary().items():
                if not inspect.isabstract(ep) and issubclass(ep, c):
                    _register_pluggable(pluggable_type, ep)
                    _registered = True
                    # print("Registered entry point pluggable type '{}' '{}' class '{}'".format(pluggable_type.value, entry_point, ep))
                    logger.debug("Registered entry point pluggable type '{}' '{}' class '{}'".format(pluggable_type.value, entry_point, ep))
                    break

            if not _registered:
                # print("Unknown entry point pluggable '{}' class '{}'".format(entry_point, ep))
                logger.debug("Unknown entry point pluggable '{}' class '{}'".format(entry_point, ep))
        except Exception as e:
            # Ignore entry point that could not be initialized.
            # print("Failed to load entry point '{}' error {}".format(entry_point, str(e)))
            logger.debug("Failed to load entry point '{}' error {}".format(entry_point, str(e)))


def _discover_local_pluggables_in_dirs(directory,
                                       parentname,
                                       names_to_exclude=_NAMES_TO_EXCLUDE,
                                       folders_to_exclude=_FOLDERS_TO_EXCLUDE):
    for _, name, ispackage in pkgutil.iter_modules([directory]):
        if ispackage:
            continue

        # Iterate through the modules
        if name not in names_to_exclude:  # skip those modules
            try:
                fullname = parentname + '.' + name
                modspec = importlib.util.find_spec(fullname)
                mod = importlib.util.module_from_spec(modspec)
                modspec.loader.exec_module(mod)
                for _, cls in inspect.getmembers(mod, inspect.isclass):
                    # Iterate through the classes defined on the module.
                    try:
                        if cls.__module__ == modspec.name:
                            for pluggable_type, c in _get_pluggables_types_dictionary().items():
                                if not inspect.isabstract(cls) and issubclass(cls, c):
                                    _register_pluggable(pluggable_type, cls)
                                    importlib.import_module(fullname)
                                    break
                    except Exception as e:
                        # Ignore pluggables that could not be initialized.
                        # print('Failed to load pluggable {} error {}'.format(fullname, str(e)))
                        logger.debug('Failed to load pluggable {} error {}'.format(fullname, str(e)))

            except Exception as e:
                # Ignore pluggables that could not be initialized.
                # print('Failed to load {} error {}'.format(fullname, str(e)))
                logger.debug('Failed to load {} error {}'.format(fullname, str(e)))

    for item in sorted(os.listdir(directory)):
        fullpath = os.path.join(directory, item)
        if item not in folders_to_exclude and not item.endswith('dSYM') and os.path.isdir(fullpath):
            _discover_local_pluggables_in_dirs(
                fullpath, parentname + '.' + item, names_to_exclude, folders_to_exclude)


def _discover_local_pluggables(directory=os.path.dirname(__file__),
                               parentname=os.path.splitext(__name__)[0],
                               names_to_exclude=_NAMES_TO_EXCLUDE,
                               folders_to_exclude=_FOLDERS_TO_EXCLUDE):
    """
    Discovers the pluggable modules on the directory and subdirectories of the current module
    and attempts to register them. Pluggable modules should subclass Pluggable Base classes.
    Args:
        directory (str, optional): Directory to search for pluggable. Defaults
            to the directory of this module.
        parentname (str, optional): Module parent name. Defaults to current directory name
    """

    def _get_sys_path(directory):
        syspath = [os.path.abspath(directory)]
        for item in os.listdir(directory):
            fullpath = os.path.join(directory, item)
            if item != '__pycache__' and not item.endswith('dSYM') and os.path.isdir(fullpath):
                syspath += _get_sys_path(fullpath)

        return syspath

    syspath_save = sys.path
    sys.path = sys.path + _get_sys_path(directory)
    try:
        _discover_local_pluggables_in_dirs(directory, parentname)
    finally:
        sys.path = syspath_save


def register_pluggable(cls):
    """
    Registers a pluggable class
    Args:
        cls (object): Pluggable class.
     Returns:
        name: pluggable name
    """
    _discover_on_demand()
    pluggable_type = None
    for type, c in _get_pluggables_types_dictionary().items():
        if issubclass(cls, c):
            pluggable_type = type
            break

    if pluggable_type is None:
        raise AquaError(
            'Could not register class {} is not subclass of any known pluggable'.format(cls))

    return _register_pluggable(pluggable_type, cls)


global_class = None


def _register_pluggable(pluggable_type, cls):
    """
    Registers a pluggable class
    Args:
        pluggable_type(PluggableType): The pluggable type
        cls (object): Pluggable class.
     Returns:
        name: pluggable name
    Raises:
        AquaError: if the class is already registered or could not be registered
    """
    if pluggable_type not in _REGISTERED_PLUGGABLES:
        _REGISTERED_PLUGGABLES[pluggable_type] = {}

    # fix pickle problems
    method = 'from {} import {}\nglobal global_class\nglobal_class = {}'.format(cls.__module__, cls.__qualname__, cls.__qualname__)
    exec(method)
    cls = global_class

    # Verify that the pluggable is not already registered.
    registered_classes = _REGISTERED_PLUGGABLES[pluggable_type]
    if cls in [pluggable.cls for pluggable in registered_classes.values()]:
        raise AquaError(
            'Could not register class {} is already registered'.format(cls))

    # Verify that it has a minimal valid configuration.
    try:
        pluggable_name = cls.CONFIGURATION['name']
    except (LookupError, TypeError):
        raise AquaError('Could not register pluggable: invalid configuration')

    # Verify that the pluggable is valid
    check_pluggable_valid = getattr(cls, 'check_pluggable_valid', None)
    if check_pluggable_valid is not None:
        try:
            check_pluggable_valid()
        except Exception as e:
            logger.debug(str(e))
            raise AquaError('Could not register class {}. Name {} is not valid'.format(cls, pluggable_name)) from e

    if pluggable_name in _REGISTERED_PLUGGABLES[pluggable_type]:
        raise AquaError('Could not register class {}. Name {} {} is already registered'.format(cls,
                                                                                               pluggable_name, _REGISTERED_PLUGGABLES[pluggable_type][pluggable_name].cls))

    # Append the pluggable to the `registered_classes` dict.
    _REGISTERED_PLUGGABLES[pluggable_type][pluggable_name] = RegisteredPluggable(
        pluggable_name, cls, copy.deepcopy(cls.CONFIGURATION))
    return pluggable_name


def deregister_pluggable(pluggable_type, pluggable_name):
    """
    Deregisters a pluggable class
    Args:
        pluggable_type(PluggableType): The pluggable type
        pluggable_name (str): The pluggable name
    Raises:
        AquaError: if the class is not registered
    """
    _discover_on_demand()

    if pluggable_type not in _REGISTERED_PLUGGABLES:
        raise AquaError('Could not deregister {} {} not registered'.format(
            pluggable_type, pluggable_name))

    if pluggable_name not in _REGISTERED_PLUGGABLES[pluggable_type]:
        raise AquaError('Could not deregister {} {} not registered'.format(
            pluggable_type, pluggable_name))

    _REGISTERED_PLUGGABLES[pluggable_type].pop(pluggable_name)


def get_pluggable_class(pluggable_type, pluggable_name):
    """
    Accesses pluggable class
    Args:
        pluggable_type(PluggableType or str): The pluggable type
        pluggable_name (str): The pluggable name
    Returns:
        cls: pluggable class
    Raises:
        AquaError: if the class is not registered
    """
    _discover_on_demand()

    if isinstance(pluggable_type, str):
        for ptype in PluggableType:
            if ptype.value == pluggable_type:
                pluggable_type = ptype
                break

    if not isinstance(pluggable_type, PluggableType):
        raise AquaError('Invalid pluggable type {} {}'.format(
            pluggable_type, pluggable_name))

    if pluggable_type not in _REGISTERED_PLUGGABLES:
        raise AquaError('{} {} not registered'.format(
            pluggable_type, pluggable_name))

    if pluggable_name not in _REGISTERED_PLUGGABLES[pluggable_type]:
        raise AquaError('{} {} not registered'.format(
            pluggable_type, pluggable_name))

    return _REGISTERED_PLUGGABLES[pluggable_type][pluggable_name].cls


def get_pluggable_configuration(pluggable_type, pluggable_name):
    """
    Accesses pluggable configuration
    Args:
        pluggable_type(PluggableType or str): The pluggable type
        pluggable_name (str): The pluggable name
    Returns:
        configuration: pluggable configuration
    Raises:
        AquaError: if the class is not registered
    """
    _discover_on_demand()

    if isinstance(pluggable_type, str):
        for ptype in PluggableType:
            if ptype.value == pluggable_type:
                pluggable_type = ptype
                break

    if not isinstance(pluggable_type, PluggableType):
        raise AquaError('Invalid pluggable type {} {}'.format(
            pluggable_type, pluggable_name))

    if pluggable_type not in _REGISTERED_PLUGGABLES:
        raise AquaError('{} {} not registered'.format(
            pluggable_type, pluggable_name))

    if pluggable_name not in _REGISTERED_PLUGGABLES[pluggable_type]:
        raise AquaError('{} {} not registered'.format(
            pluggable_type, pluggable_name))

    return copy.deepcopy(_REGISTERED_PLUGGABLES[pluggable_type][pluggable_name].configuration)


def local_pluggables_types():
    """
    Accesses all pluggable types
    Returns:
       types: pluggable types
    """
    _discover_on_demand()
    return list(_REGISTERED_PLUGGABLES.keys())


def local_pluggables(pluggable_type):
    """
    Accesses pluggable names
    Args:
        pluggable_type(PluggableType or str): The pluggable type
    Returns:
        names: pluggable names
    Raises:
        AquaError: if the tyoe is not registered
    """
    _discover_on_demand()

    if isinstance(pluggable_type, str):
        for ptype in PluggableType:
            if ptype.value == pluggable_type:
                pluggable_type = ptype
                break

    if not isinstance(pluggable_type, PluggableType):
        raise AquaError(
            'Invalid pluggable type {}'.format(pluggable_type))

    if pluggable_type not in _REGISTERED_PLUGGABLES:
        raise AquaError('{} not registered'.format(pluggable_type))

    return [pluggable.name for pluggable in _REGISTERED_PLUGGABLES[pluggable_type].values()]<|MERGE_RESOLUTION|>--- conflicted
+++ resolved
@@ -91,41 +91,9 @@
     }
 
 
-<<<<<<< HEAD
-_NAMES_TO_EXCLUDE = [
-    '_aqua',
-    '_discover',
-    '_logging',
-    'aqua_error',
-    'operator',
-    'pluggable',
-    'quantum_instance',
-    'optimizer',
-    'variational_form',
-    'initial_state',
-    'iqft',
-    'oracle',
-    'feature_map',
-    'multiclass_extension',
-    'uncertainty_problem',
-    'uncertainty_model',
-    'univariate_uncertainty_model',
-    'qft',
-    'eigs',
-    'reciprocal'
-]
-
-_FOLDERS_TO_EXCLUDE = [
-    '__pycache__',
-    'parser',
-    'translators',
-    'utils'
-]
-=======
 _NAMES_TO_EXCLUDE = [os.path.basename(__file__)]
 
 _FOLDERS_TO_EXCLUDE = ['__pycache__']
->>>>>>> 79a1b4bb
 
 RegisteredPluggable = namedtuple(
     'RegisteredPluggable', ['name', 'cls', 'configuration'])
